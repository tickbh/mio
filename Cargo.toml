--- conflicted
+++ resolved
@@ -18,13 +18,8 @@
 ]
 
 [dependencies]
-<<<<<<< HEAD
-log = "0.3.1"
-=======
 log   = "0.3.1"
 libc  = "0.1.8"
-time  = "0.1.24"
->>>>>>> 338c6740
 bytes = "0.2.9"
 slab  = "0.1.0"
 clock_ticks = "0.0.5"
